--- conflicted
+++ resolved
@@ -246,13 +246,9 @@
     "Tutorials": [
       "tutorials/journey",
       "tutorials/quickstart-app-plugin",
-<<<<<<< HEAD
-      "tutorials/switching-sqlite-postgres",
-      "tutorials/migrating-away-from-core"
-=======
+      "tutorials/migrating-away-from-core",
       "tutorials/configuring-plugin-databases",
       "tutorials/switching-sqlite-postgres"
->>>>>>> 9258c54f
     ],
     "Architecture Decision Records (ADRs)": [
       "architecture-decisions/adrs-overview",
