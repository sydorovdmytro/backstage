{
  "name": "@backstage/plugin-kubernetes-backend",
  "description": "A Backstage backend plugin that integrates towards Kubernetes",
  "version": "0.7.0-next.2",
  "main": "src/index.ts",
  "types": "src/index.ts",
  "license": "Apache-2.0",
  "private": false,
  "publishConfig": {
    "access": "public",
    "main": "dist/index.cjs.js",
    "types": "dist/index.d.ts"
  },
  "backstage": {
    "role": "backend-plugin"
  },
  "homepage": "https://backstage.io",
  "repository": {
    "type": "git",
    "url": "https://github.com/backstage/backstage",
    "directory": "plugins/kubernetes-backend"
  },
  "keywords": [
    "backstage",
    "kubernetes"
  ],
  "configSchema": "schema.d.ts",
  "scripts": {
    "start": "backstage-cli package start",
    "build": "backstage-cli package build",
    "lint": "backstage-cli package lint",
    "test": "backstage-cli package test",
    "prepack": "backstage-cli package prepack",
    "postpack": "backstage-cli package postpack",
    "clean": "backstage-cli package clean"
  },
  "dependencies": {
    "@azure/identity": "^2.0.4",
<<<<<<< HEAD
    "@backstage/catalog-client": "^1.0.4-next.0",
    "@backstage/backend-common": "^0.14.1-next.0",
    "@backstage/catalog-model": "^1.1.0-next.0",
    "@backstage/config": "^1.0.1",
    "@backstage/core-plugin-api": "^1.0.3-next.0",
    "@backstage/errors": "^1.0.0",
=======
    "@backstage/backend-common": "^0.14.1-next.2",
    "@backstage/catalog-client": "^1.0.4-next.1",
    "@backstage/catalog-model": "^1.1.0-next.2",
    "@backstage/config": "^1.0.1",
    "@backstage/errors": "^1.1.0-next.0",
    "@backstage/plugin-auth-node": "^0.2.3-next.1",
>>>>>>> 74f72e53
    "@backstage/plugin-kubernetes-common": "^0.4.0-next.0",
    "@google-cloud/container": "^4.0.0",
    "@kubernetes/client-node": "^0.16.0",
    "@types/express": "^4.17.6",
    "@types/luxon": "^2.0.4",
    "aws-sdk": "^2.840.0",
    "aws4": "^1.11.0",
    "compression": "^1.7.4",
    "cors": "^2.8.5",
    "express": "^4.17.1",
    "express-promise-router": "^4.1.0",
    "fs-extra": "10.1.0",
    "helmet": "^5.0.2",
    "lodash": "^4.17.21",
    "luxon": "^2.0.2",
    "morgan": "^1.10.0",
    "stream-buffers": "^3.0.2",
    "winston": "^3.2.1",
    "yn": "^4.0.0"
  },
  "devDependencies": {
    "@backstage/cli": "^0.18.0-next.2",
    "@types/aws4": "^1.5.1",
    "aws-sdk-mock": "^5.2.1",
    "supertest": "^6.1.3"
  },
  "files": [
    "dist",
    "schema.d.ts"
  ]
}<|MERGE_RESOLUTION|>--- conflicted
+++ resolved
@@ -36,21 +36,13 @@
   },
   "dependencies": {
     "@azure/identity": "^2.0.4",
-<<<<<<< HEAD
-    "@backstage/catalog-client": "^1.0.4-next.0",
-    "@backstage/backend-common": "^0.14.1-next.0",
-    "@backstage/catalog-model": "^1.1.0-next.0",
-    "@backstage/config": "^1.0.1",
-    "@backstage/core-plugin-api": "^1.0.3-next.0",
-    "@backstage/errors": "^1.0.0",
-=======
     "@backstage/backend-common": "^0.14.1-next.2",
     "@backstage/catalog-client": "^1.0.4-next.1",
     "@backstage/catalog-model": "^1.1.0-next.2",
     "@backstage/config": "^1.0.1",
+    "@backstage/core-plugin-api": "^1.0.3-next.0",
     "@backstage/errors": "^1.1.0-next.0",
     "@backstage/plugin-auth-node": "^0.2.3-next.1",
->>>>>>> 74f72e53
     "@backstage/plugin-kubernetes-common": "^0.4.0-next.0",
     "@google-cloud/container": "^4.0.0",
     "@kubernetes/client-node": "^0.16.0",
