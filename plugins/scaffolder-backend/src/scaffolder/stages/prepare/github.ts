/*
 * Copyright 2020 Spotify AB
 *
 * Licensed under the Apache License, Version 2.0 (the "License");
 * you may not use this file except in compliance with the License.
 * You may obtain a copy of the License at
 *
 *     http://www.apache.org/licenses/LICENSE-2.0
 *
 * Unless required by applicable law or agreed to in writing, software
 * distributed under the License is distributed on an "AS IS" BASIS,
 * WITHOUT WARRANTIES OR CONDITIONS OF ANY KIND, either express or implied.
 * See the License for the specific language governing permissions and
 * limitations under the License.
 */
import fs from 'fs-extra';
import path from 'path';
import { Git } from '@backstage/backend-common';
import { PreparerBase, PreparerOptions } from './types';
import parseGitUrl from 'git-url-parse';
import { GitHubIntegrationConfig } from '@backstage/integration';

export class GithubPreparer implements PreparerBase {
  static fromConfig(config: GitHubIntegrationConfig) {
    return new GithubPreparer({ token: config.token });
  }

  constructor(private readonly config: { token?: string }) {}

<<<<<<< HEAD
  async prepare({ url, workspacePath, logger }: PreparerOptions) {
    const parsedGitUrl = parseGitUrl(url);
    const checkoutPath = path.join(workspacePath, 'checkout');
    const targetPath = path.join(workspacePath, 'template');
    const fullPathToTemplate = path.resolve(
      checkoutPath,
      parsedGitUrl.filepath,
=======
  async prepare(
    template: TemplateEntityV1alpha1,
    opts: PreparerOptions,
  ): Promise<string> {
    const { location } = parseLocationAnnotation(template);
    const workingDirectory = opts.workingDirectory ?? os.tmpdir();
    const logger = opts.logger;

    const templateId = template.metadata.name;

    const parsedGitLocation = parseGitUrl(location);
    const repositoryCheckoutUrl = parsedGitLocation.toString('https');
    const ref = parsedGitLocation.ref;
    const tempDir = await fs.promises.mkdtemp(
      path.join(workingDirectory, templateId),
    );

    const templateDirectory = path.join(
      `${path.dirname(parsedGitLocation.filepath)}`,
      template.spec.path ?? '.',
>>>>>>> 1ac2ba6e
    );

    const git = this.config.token
      ? Git.fromAuth({
          username: this.config.token,
          password: 'x-oauth-basic',
          logger,
        })
      : Git.fromAuth({ logger });

    await git.clone({
<<<<<<< HEAD
      url: parsedGitUrl.toString('https'),
      dir: checkoutPath,
=======
      url: repositoryCheckoutUrl,
      ref: ref,
      dir: tempDir,
>>>>>>> 1ac2ba6e
    });

    await fs.move(fullPathToTemplate, targetPath);

    try {
      await fs.rmdir(path.join(targetPath, '.git'));
    } catch {
      // Ignore intentionally
    }
  }
}<|MERGE_RESOLUTION|>--- conflicted
+++ resolved
@@ -27,7 +27,6 @@
 
   constructor(private readonly config: { token?: string }) {}
 
-<<<<<<< HEAD
   async prepare({ url, workspacePath, logger }: PreparerOptions) {
     const parsedGitUrl = parseGitUrl(url);
     const checkoutPath = path.join(workspacePath, 'checkout');
@@ -35,28 +34,6 @@
     const fullPathToTemplate = path.resolve(
       checkoutPath,
       parsedGitUrl.filepath,
-=======
-  async prepare(
-    template: TemplateEntityV1alpha1,
-    opts: PreparerOptions,
-  ): Promise<string> {
-    const { location } = parseLocationAnnotation(template);
-    const workingDirectory = opts.workingDirectory ?? os.tmpdir();
-    const logger = opts.logger;
-
-    const templateId = template.metadata.name;
-
-    const parsedGitLocation = parseGitUrl(location);
-    const repositoryCheckoutUrl = parsedGitLocation.toString('https');
-    const ref = parsedGitLocation.ref;
-    const tempDir = await fs.promises.mkdtemp(
-      path.join(workingDirectory, templateId),
-    );
-
-    const templateDirectory = path.join(
-      `${path.dirname(parsedGitLocation.filepath)}`,
-      template.spec.path ?? '.',
->>>>>>> 1ac2ba6e
     );
 
     const git = this.config.token
@@ -68,14 +45,9 @@
       : Git.fromAuth({ logger });
 
     await git.clone({
-<<<<<<< HEAD
       url: parsedGitUrl.toString('https'),
       dir: checkoutPath,
-=======
-      url: repositoryCheckoutUrl,
-      ref: ref,
-      dir: tempDir,
->>>>>>> 1ac2ba6e
+      ref: parsedGitUrl.ref,
     });
 
     await fs.move(fullPathToTemplate, targetPath);
