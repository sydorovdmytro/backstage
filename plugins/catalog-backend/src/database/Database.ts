--- conflicted
+++ resolved
@@ -193,15 +193,11 @@
       uid: generateUid(),
       etag: generateEtag(),
       generation: 1,
-<<<<<<< HEAD
       annotations: {
         ...(newEntity.metadata?.annotations ?? {}),
         'backstage.io/managed-by-location': request.locationId,
       },
-    });
-=======
     };
->>>>>>> 6572ea3e
 
     const newRow = toEntityRow(request.locationId, newEntity);
     await tx<DbEntitiesRow>('entities').insert(newRow);
